{
  "name": "@white-dragon-bevy/bevy_framework",
  "version": "0.1.0",
  "description": "Bevy App系统的Roblox-TS移植版本 - 提供应用程序生命周期管理和插件系统",
  "main": "out/init.lua",
  "scripts": {
    "build": "rbxtsc --type game --noInclude -i include_custom ",
    "watch": "rbxtsc -w --type game --noInclude -i include_custom ",
    "__": "使用 --type game 来编译为 game(测试), 不带的话, 编译为 package(发布, 代码内使用 _G[script]). 使用 --noInclude 不再自动生成 include/ 代码",
    "prepublishOnly": "rbxtsc",
    "test": "testez-companion-node-cli"
  },
  "keywords": [],
  "author": "",
  "license": "ISC",
  "packageManager": "pnpm@10.15.0",
  "types": "out/index.d.ts",
  "files": [
    "out",
    "!**/*.tsbuildinfo"
  ],
  "publishConfig": {
    "access": "public"
  },
  "peerDependencies": {
    "@rbxts/matter": "^0.8.5"
  },
  "dependencies": {
    "@rbxts/matter": "^0.8.5",
<<<<<<< HEAD
    "@rbxts/matter-hooks": "^0.1.2",
    "@rbxts/plasma": "^0.4.5",
    "@rbxts/rbx-better-signal": "^2.1.0",
    "@rbxts/rewire": "^0.3.0",
=======
    "@rbxts/plasma": "^0.4.5"
  },
  "devDependencies": {
    "@rbxts/luau-polyfill": "^1.1.3",
>>>>>>> 4f829be6
    "@rbxts/services": "^1.5.5",
    "rbxts-transformer-flamework": "^1.3.2",
    "@isentinel/eslint-config": "^3.1.1",
    "rbxts-transformer-reflection": "^1.0.5",
    "rbxts-transformer-wd-globals": "0.0.5",
    "@rbxts/testez": "0.4.2-ts.0",
    "@flamework/core": "^1.3.2",
    "@rbxts/compiler-types": "3.0.0-types.0",
    "@rbxts/types": "^1.0.882",
    "@typescript-eslint/eslint-plugin": "^8.44.0",
    "@typescript-eslint/parser": "^8.44.0",
    "eslint": "^9.36.0",
    "eslint-config-prettier": "^10.1.8",
    "eslint-plugin-prettier": "^5.5.4",
    "eslint-plugin-roblox-ts": "^1.1.0",
    "prettier": "^3.6.2",
    "roblox-ts": "^3.0.0",
    "typescript": "5.5.3"
  },
  "engines": {
    "node": ">=18.0.0",
    "pnpm": ">=8.0.0"
  }
}<|MERGE_RESOLUTION|>--- conflicted
+++ resolved
@@ -27,17 +27,10 @@
   },
   "dependencies": {
     "@rbxts/matter": "^0.8.5",
-<<<<<<< HEAD
-    "@rbxts/matter-hooks": "^0.1.2",
-    "@rbxts/plasma": "^0.4.5",
-    "@rbxts/rbx-better-signal": "^2.1.0",
-    "@rbxts/rewire": "^0.3.0",
-=======
     "@rbxts/plasma": "^0.4.5"
   },
   "devDependencies": {
     "@rbxts/luau-polyfill": "^1.1.3",
->>>>>>> 4f829be6
     "@rbxts/services": "^1.5.5",
     "rbxts-transformer-flamework": "^1.3.2",
     "@isentinel/eslint-config": "^3.1.1",
