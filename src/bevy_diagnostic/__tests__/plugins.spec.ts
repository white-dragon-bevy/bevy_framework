/**
 * 诊断插件集成测试
 */

/// <reference types="@rbxts/testez/globals" />

import { App } from "../../../src/bevy_app/app";
import { AppContext } from "../../../src/bevy_app/context";
import type { ScheduleLabel } from "../../../src/bevy_app/types";
import { World } from "@rbxts/matter";
import {
	DiagnosticsPlugin,
	DiagnosticsStore,
	DiagnosticPath,
	Diagnostic,
	FrameCountPlugin,
	FrameCount,
	updateFrameCount,
	FrameTimeDiagnosticsPlugin,
	LogDiagnosticsPlugin,
	LogDiagnosticsState,
	EntityCountDiagnosticsPlugin,
	registerDiagnostic,
} from "../index";
import { EcsResourcePlugin } from "../../bevy_ecs/resource-plugin";

export = () => {
	describe("DiagnosticsPlugin", () => {
		it("should initialize DiagnosticsStore resource", () => {
			const app = App.create();
			app.addPlugin(new DiagnosticsPlugin());
			app.finish(); // 完成插件构建

			const diagnosticsStore = app.getResource(DiagnosticsStore);
			expect(diagnosticsStore).to.be.ok();
			expect(diagnosticsStore).to.be.a("table");
		});
	});

	describe("FrameCountPlugin", () => {
		it("should initialize FrameCount resource", () => {
			const app = App.create();
			app.addPlugin(new FrameCountPlugin());
			app.finish(); // 完成插件构建

			const frameCount = app.getResource(FrameCount);
			expect(frameCount).to.be.ok();
			expect(frameCount?.value).to.equal(0);
		});

		it("should increment frame count", () => {
			const app = App.create();
			app.addPlugin(new EcsResourcePlugin());
			app.finish();

			const frameCount = new FrameCount();
			app.insertResource(FrameCount, frameCount);
			const world = app.main().world().getWorld();
			const context = app.context;

<<<<<<< HEAD
			// 创建测试上下文
			const context = new AppContext();
			const mockResourceManager = {
				getResource: function (this: unknown, resourceType: unknown) {
					if (resourceType === FrameCount) {
						return frameCount;
					}
					return undefined;
				},
				insertResource: () => {},
				removeResource: () => undefined,
				hasResource: () => false,
				getResourceIds: () => [],
				getResourceCount: () => 0,
				clear: () => {},
				getMetadata: () => undefined,
				setMetadata: () => {},
				batchInsert: () => {},
				batchRemove: () => [],
				cloneResource: () => undefined,
			};
			context.registerExtension("resources", mockResourceManager as any);
=======
>>>>>>> 5586d8f2
			updateFrameCount(world, context);
			expect(frameCount.value).to.equal(1);

			updateFrameCount(world, context);
			expect(frameCount.value).to.equal(2);
		});

		it("should wrap around at max value", () => {
			const app = App.create();
			app.addPlugin(new EcsResourcePlugin());
			app.finish();

			const frameCount = new FrameCount(2 ** 32 - 1);
			app.insertResource(FrameCount, frameCount);
			const world = app.main().world().getWorld();
			const context = app.context;

<<<<<<< HEAD
			// 创建测试上下文
			const context = new AppContext();
			const mockResourceManager = {
				getResource: function (this: unknown, resourceType: unknown) {
					if (resourceType === FrameCount) {
						return frameCount;
					}
					return undefined;
				},
				insertResource: () => {},
				removeResource: () => undefined,
				hasResource: () => false,
				getResourceIds: () => [],
				getResourceCount: () => 0,
				clear: () => {},
				getMetadata: () => undefined,
				setMetadata: () => {},
				batchInsert: () => {},
				batchRemove: () => [],
				cloneResource: () => undefined,
			};
			context.registerExtension("resources", mockResourceManager as any);
=======
>>>>>>> 5586d8f2
			updateFrameCount(world, context);
			expect(frameCount.value).to.equal(0);
		});
	});

	describe("FrameTimeDiagnosticsPlugin", () => {
		it("should register frame time diagnostics", () => {
			const app = App.create();
			app.addPlugin(new DiagnosticsPlugin());
			app.addPlugin(new FrameTimeDiagnosticsPlugin());
			app.finish(); // 完成插件构建

			const diagnosticsStore = app.getResource(DiagnosticsStore);
			expect(diagnosticsStore).to.be.ok();

			const fpsDiagnostic = diagnosticsStore?.get(FrameTimeDiagnosticsPlugin.FPS);
			expect(fpsDiagnostic).to.be.ok();

			const frameTimeDiagnostic = diagnosticsStore?.get(FrameTimeDiagnosticsPlugin.FRAME_TIME);
			expect(frameTimeDiagnostic).to.be.ok();
			expect(frameTimeDiagnostic?.suffix).to.equal("ms");

			const frameCountDiagnostic = diagnosticsStore?.get(FrameTimeDiagnosticsPlugin.FRAME_COUNT);
			expect(frameCountDiagnostic).to.be.ok();
		});

		it("should use custom history length", () => {
			const app = App.create();
			app.addPlugin(new DiagnosticsPlugin());
			app.addPlugin(new FrameTimeDiagnosticsPlugin(60));
			app.finish(); // 完成插件构建

			const diagnosticsStore = app.getResource(DiagnosticsStore);
			const fpsDiagnostic = diagnosticsStore?.get(FrameTimeDiagnosticsPlugin.FPS);

			expect(fpsDiagnostic?.getMaxHistoryLength()).to.equal(60);
		});
	});

	describe("LogDiagnosticsPlugin", () => {
		it("should initialize LogDiagnosticsState", () => {
			const app = App.create();
			app.addPlugin(new LogDiagnosticsPlugin());
			app.finish(); // 完成插件构建

			const state = app.getResource(LogDiagnosticsState);
			expect(state).to.be.ok();
		});

		it("should support filter configuration", () => {
			const filter = new Set<string>();
			filter.add("fps");
			filter.add("frame_time");

			const plugin = LogDiagnosticsPlugin.filtered(filter);
			expect(plugin.filter).to.equal(filter);
		});

		it("should manage filters in state", () => {
			const state = new LogDiagnosticsState(1);
			const path = DiagnosticPath.constNew("test");

			expect(state.addFilter(path)).to.equal(true);
			expect(state.addFilter(path)).to.equal(false); // Already exists

			expect(state.removeFilter(path)).to.equal(true);
			expect(state.removeFilter(path)).to.equal(false); // Already removed
		});

		it("should extend filters", () => {
			const state = new LogDiagnosticsState(1);
			const paths = [DiagnosticPath.constNew("test1"), DiagnosticPath.constNew("test2")];

			state.extendFilter(paths);
			expect(state.filter?.size()).to.equal(2);
		});

		it("should enable and disable filtering", () => {
			const state = new LogDiagnosticsState(1);

			state.enableFiltering();
			expect(state.filter).to.be.ok();
			expect(state.filter?.size()).to.equal(0);

			state.disableFiltering();
			expect(state.filter).to.equal(undefined);
		});
	});

	describe("EntityCountDiagnosticsPlugin", () => {
		it("should register entity count diagnostic", () => {
			const app = App.create();
			app.addPlugin(new DiagnosticsPlugin());
			app.addPlugin(new EntityCountDiagnosticsPlugin());
			app.finish(); // 完成插件构建

			const diagnosticsStore = app.getResource(DiagnosticsStore);
			const entityCountDiagnostic = diagnosticsStore?.get(EntityCountDiagnosticsPlugin.ENTITY_COUNT);

			expect(entityCountDiagnostic).to.be.ok();
		});

		it("should use custom history length", () => {
			const app = App.create();
			app.addPlugin(new DiagnosticsPlugin());
			app.addPlugin(new EntityCountDiagnosticsPlugin(50));
			app.finish(); // 完成插件构建

			const diagnosticsStore = app.getResource(DiagnosticsStore);
			const entityCountDiagnostic = diagnosticsStore?.get(EntityCountDiagnosticsPlugin.ENTITY_COUNT);

			expect(entityCountDiagnostic?.getMaxHistoryLength()).to.equal(50);
		});
	});

	describe("App.registerDiagnostic", () => {
		it("should register diagnostic through App", () => {
			const app = App.create();
			// 添加诊断插件以确保系统被安装
			app.addPlugin(new DiagnosticsPlugin());
			const path = DiagnosticPath.constNew("custom/diagnostic");
			const diagnostic = Diagnostic.create(path).withSuffix("units");

			registerDiagnostic(app, diagnostic);

			const diagnosticsStore = app.getResource(DiagnosticsStore);
			const retrieved = diagnosticsStore?.get(path);

			expect(retrieved).to.be.ok();
			expect(retrieved?.suffix).to.equal("units");
		});

		it("should create DiagnosticsStore if not exists", () => {
			const app = App.create();

			// 添加诊断插件以确保系统被安装
			app.addPlugin(new DiagnosticsPlugin());
			const path = DiagnosticPath.constNew("custom/diagnostic");
			const diagnostic = Diagnostic.create(path);

			registerDiagnostic(app, diagnostic);

			const diagnosticsStore = app.getResource(DiagnosticsStore);
			expect(diagnosticsStore).to.be.ok();

			const retrieved = diagnosticsStore?.get(path);
			expect(retrieved).to.be.ok();
		});
	});
};<|MERGE_RESOLUTION|>--- conflicted
+++ resolved
@@ -56,9 +56,7 @@
 			const frameCount = new FrameCount();
 			app.insertResource(FrameCount, frameCount);
 			const world = app.main().world().getWorld();
-			const context = app.context;
-
-<<<<<<< HEAD
+
 			// 创建测试上下文
 			const context = new AppContext();
 			const mockResourceManager = {
@@ -81,8 +79,6 @@
 				cloneResource: () => undefined,
 			};
 			context.registerExtension("resources", mockResourceManager as any);
-=======
->>>>>>> 5586d8f2
 			updateFrameCount(world, context);
 			expect(frameCount.value).to.equal(1);
 
@@ -98,9 +94,7 @@
 			const frameCount = new FrameCount(2 ** 32 - 1);
 			app.insertResource(FrameCount, frameCount);
 			const world = app.main().world().getWorld();
-			const context = app.context;
-
-<<<<<<< HEAD
+
 			// 创建测试上下文
 			const context = new AppContext();
 			const mockResourceManager = {
@@ -123,8 +117,6 @@
 				cloneResource: () => undefined,
 			};
 			context.registerExtension("resources", mockResourceManager as any);
-=======
->>>>>>> 5586d8f2
 			updateFrameCount(world, context);
 			expect(frameCount.value).to.equal(0);
 		});
