/**
 * InputPlugin - 轻量级输入管理插件
 * 集成 Roblox UserInputService 与 ButtonInput 状态管理
 * 支持事件系统和状态管理
 */

import { UserInputService } from "@rbxts/services";
import { World } from "@rbxts/matter";
import { App } from "../bevy_app/app";
import { Plugin } from "../bevy_app/plugin";
import { MainScheduleLabel } from "../bevy_app/main-schedule";
import { ButtonInput } from "./button-input";
import { AccumulatedMouseMotion, AccumulatedMouseWheel, MouseButton, MousePosition } from "./mouse";
import * as ResourceStorage from "./resource-storage";
<<<<<<< HEAD
import { RobloxContext, isMatchRobloxContext } from "../utils/roblox-utils";
import { RunService } from "@rbxts/services";
import { EventWriter } from "../bevy_ecs/events";
import { ButtonState, CursorMoved, MouseButtonInput, MouseMotion, MouseWheel } from "./mouse-events";
=======
import { RobloxContext } from "../utils/roblox-utils";
import { EventWriter } from "../bevy_ecs";
import { MouseButtonInput, MouseMotion, MouseWheel, CursorMoved, ButtonState } from "./mouse-events";
>>>>>>> 3a3c7356

/**
 * 输入资源键名常量
 */
export const InputResources = {
	Keyboard: "ButtonInput<KeyCode>",
	Mouse: "ButtonInput<MouseButton>",
	MouseMotion: "AccumulatedMouseMotion",
	MouseWheel: "AccumulatedMouseWheel",
	MousePosition: "MousePosition",
} as const;

/**
 * 输入管理插件
 * 提供键盘、鼠标输入的状态管理和事件系统
 */
export class InputPlugin implements Plugin {
	private connections: Array<RBXScriptConnection> = [];

	robloxContext?: RobloxContext.Client;

	/**
	 * 构建插件
	 * @param app - 应用实例
	 */
	public build(app: App): void {
		// 只在客户端运行
		if (RunService.IsServer()) {
			return;
		}

		const world = app.getWorld();

		// 初始化输入资源
		const keyboard = new ButtonInput<Enum.KeyCode>();
		const mouse = new ButtonInput<Enum.UserInputType>();
		const mouseMotion = new AccumulatedMouseMotion();
		const mouseWheel = new AccumulatedMouseWheel();
		const mousePosition = new MousePosition();

		// 存储资源到 World
		ResourceStorage.setKeyboardInput(world, keyboard);
		ResourceStorage.setMouseInput(world, mouse);
		ResourceStorage.setMouseMotion(world, mouseMotion);
		ResourceStorage.setMouseWheel(world, mouseWheel);
		ResourceStorage.setMousePosition(world, mousePosition);

		// 获取事件管理器并创建事件写入器
		const eventManager = app.main().getEventManager();
		const mouseButtonWriter = eventManager.createWriter(MouseButtonInput);
		const mouseMotionWriter = eventManager.createWriter(MouseMotion);
		const mouseWheelWriter = eventManager.createWriter(MouseWheel);
		const cursorMovedWriter = eventManager.createWriter(CursorMoved);

<<<<<<< HEAD
		// 添加调试日志
		print("[InputPlugin] Initializing input handlers on", RunService.IsClient() ? "CLIENT" : "SERVER");

=======
>>>>>>> 3a3c7356
		// 连接 Roblox 输入事件
		this.setupInputHandlers(
			keyboard,
			mouse,
			mouseMotion,
			mouseWheel,
			mousePosition,
			mouseButtonWriter,
			mouseMotionWriter,
			mouseWheelWriter,
			cursorMovedWriter,
		);

		// 添加帧清理系统
		app.addSystems(MainScheduleLabel.LAST, (worldParam: World) => {
			const keyboardResource = ResourceStorage.getKeyboardInput(worldParam);
			const mouseResource = ResourceStorage.getMouseInput(worldParam);

			if (keyboardResource) {
				// 清理 just_pressed 和 just_released 状态
				keyboardResource.clear();
			}
			if (mouseResource) {
				mouseResource.clear();
			}
		});
	}

	/**
	 * 设置输入事件处理器
	 */
	private setupInputHandlers(
		keyboard: ButtonInput<Enum.KeyCode>,
		mouse: ButtonInput<Enum.UserInputType>,
		mouseMotion: AccumulatedMouseMotion,
		mouseWheel: AccumulatedMouseWheel,
		mousePosition: MousePosition,
		mouseButtonWriter: EventWriter<MouseButtonInput>,
		mouseMotionWriter: EventWriter<MouseMotion>,
		mouseWheelWriter: EventWriter<MouseWheel>,
		cursorMovedWriter: EventWriter<CursorMoved>,
	): void {
		// 处理输入开始事件
		const inputBegan = UserInputService.InputBegan.Connect((input, gameProcessed) => {
			// 忽略被游戏 UI 处理的输入
			if (gameProcessed) {
				return;
			}

			if (input.UserInputType === Enum.UserInputType.Keyboard) {
				print(`[InputPlugin] Key pressed: ${input.KeyCode}`);
				keyboard.press(input.KeyCode);
			} else if (
				input.UserInputType === Enum.UserInputType.MouseButton1 ||
				input.UserInputType === Enum.UserInputType.MouseButton2 ||
				input.UserInputType === Enum.UserInputType.MouseButton3
			) {
				print(`[InputPlugin] Mouse button pressed: ${input.UserInputType}`);
				mouse.press(input.UserInputType);
				// 发送鼠标按钮按下事件
				mouseButtonWriter.send(new MouseButtonInput(input.UserInputType, ButtonState.Pressed));
			}
		});

		// 处理输入结束事件
		const inputEnded = UserInputService.InputEnded.Connect((input, gameProcessed) => {
			// 即使被游戏 UI 处理，也要记录释放事件
			if (input.UserInputType === Enum.UserInputType.Keyboard) {
				keyboard.release(input.KeyCode);
			} else if (
				input.UserInputType === Enum.UserInputType.MouseButton1 ||
				input.UserInputType === Enum.UserInputType.MouseButton2 ||
				input.UserInputType === Enum.UserInputType.MouseButton3
			) {
				mouse.release(input.UserInputType);
				// 发送鼠标按钮释放事件
				mouseButtonWriter.send(new MouseButtonInput(input.UserInputType, ButtonState.Released));
			}
		});

		// 处理输入变化事件（鼠标移动、滚轮等）
		const inputChanged = UserInputService.InputChanged.Connect((input, gameProcessed) => {
			if (gameProcessed) {
				return;
			}

			if (input.UserInputType === Enum.UserInputType.MouseMovement) {
				const delta = input.Delta;
				// 只有当有实际移动时才累积
				if (delta.X !== 0 || delta.Y !== 0) {
					mouseMotion.accumulate(delta.X, delta.Y);
					// 发送鼠标移动事件
					mouseMotionWriter.send(new MouseMotion(delta.X, delta.Y));
				}

				// 更新鼠标位置
				const position = input.Position;
				const newPos = new Vector2(position.X, position.Y);
				const oldPos = mousePosition.getPosition();
				mousePosition.update(newPos);

				// 发送光标移动事件
				cursorMovedWriter.send(new CursorMoved(newPos, newPos.sub(oldPos)));
			} else if (input.UserInputType === Enum.UserInputType.MouseWheel) {
				// 鼠标滚轮使用 Position.Z 作为滚动增量
				// 正值表示向前滚动，负值表示向后滚动
				const scrollDelta = input.Position.Z;
				if (scrollDelta !== 0) {
					mouseWheel.accumulate(scrollDelta);
					// 发送鼠标滚轮事件
					mouseWheelWriter.send(new MouseWheel(0, scrollDelta));
				}
			}
		});

		// 处理窗口焦点丢失
		const windowFocusReleased = UserInputService.WindowFocusReleased.Connect(() => {
			// 释放所有按键
			keyboard.releaseAll();
			mouse.releaseAll();
		});

		// 保存连接以便清理
		this.connections.push(inputBegan, inputEnded, inputChanged, windowFocusReleased);
	}

	/**
	 * 获取插件名称
	 * @returns 插件名称
	 */
	public name(): string {
		return "InputPlugin";
	}

	/**
	 * 检查插件是否唯一
	 * @returns 总是返回 true
	 */
	public isUnique(): boolean {
		return true;
	}

	/**
	 * 清理插件资源
	 */
	public cleanup(): void {
		// 断开所有事件连接
		for (const connection of this.connections) {
			connection.Disconnect();
		}
		this.connections.clear();
	}
}

// 重新导出 ResourceStorage 中的辅助函数
export { getKeyboardInput, getMouseInput, getMouseMotion, getMousePosition, getMouseWheel } from "./resource-storage";<|MERGE_RESOLUTION|>--- conflicted
+++ resolved
@@ -1,6 +1,7 @@
 /**
  * InputPlugin - 轻量级输入管理插件
  * 集成 Roblox UserInputService 与 ButtonInput 状态管理
+ * 支持事件系统和状态管理
  * 支持事件系统和状态管理
  */
 
@@ -12,16 +13,10 @@
 import { ButtonInput } from "./button-input";
 import { AccumulatedMouseMotion, AccumulatedMouseWheel, MouseButton, MousePosition } from "./mouse";
 import * as ResourceStorage from "./resource-storage";
-<<<<<<< HEAD
 import { RobloxContext, isMatchRobloxContext } from "../utils/roblox-utils";
 import { RunService } from "@rbxts/services";
 import { EventWriter } from "../bevy_ecs/events";
 import { ButtonState, CursorMoved, MouseButtonInput, MouseMotion, MouseWheel } from "./mouse-events";
-=======
-import { RobloxContext } from "../utils/roblox-utils";
-import { EventWriter } from "../bevy_ecs";
-import { MouseButtonInput, MouseMotion, MouseWheel, CursorMoved, ButtonState } from "./mouse-events";
->>>>>>> 3a3c7356
 
 /**
  * 输入资源键名常量
@@ -37,6 +32,7 @@
 /**
  * 输入管理插件
  * 提供键盘、鼠标输入的状态管理和事件系统
+ * 提供键盘、鼠标输入的状态管理和事件系统
  */
 export class InputPlugin implements Plugin {
 	private connections: Array<RBXScriptConnection> = [];
@@ -76,13 +72,10 @@
 		const mouseWheelWriter = eventManager.createWriter(MouseWheel);
 		const cursorMovedWriter = eventManager.createWriter(CursorMoved);
 
-<<<<<<< HEAD
 		// 添加调试日志
 		print("[InputPlugin] Initializing input handlers on", RunService.IsClient() ? "CLIENT" : "SERVER");
 
-=======
->>>>>>> 3a3c7356
-		// 连接 Roblox 输入事件
+
 		this.setupInputHandlers(
 			keyboard,
 			mouse,
@@ -123,6 +116,7 @@
 		mouseMotionWriter: EventWriter<MouseMotion>,
 		mouseWheelWriter: EventWriter<MouseWheel>,
 		cursorMovedWriter: EventWriter<CursorMoved>,
+		
 	): void {
 		// 处理输入开始事件
 		const inputBegan = UserInputService.InputBegan.Connect((input, gameProcessed) => {
@@ -141,6 +135,8 @@
 			) {
 				print(`[InputPlugin] Mouse button pressed: ${input.UserInputType}`);
 				mouse.press(input.UserInputType);
+				// 发送鼠标按钮按下事件
+				mouseButtonWriter.send(new MouseButtonInput(input.UserInputType, ButtonState.Pressed));
 				// 发送鼠标按钮按下事件
 				mouseButtonWriter.send(new MouseButtonInput(input.UserInputType, ButtonState.Pressed));
 			}
@@ -159,6 +155,8 @@
 				mouse.release(input.UserInputType);
 				// 发送鼠标按钮释放事件
 				mouseButtonWriter.send(new MouseButtonInput(input.UserInputType, ButtonState.Released));
+				// 发送鼠标按钮释放事件
+				mouseButtonWriter.send(new MouseButtonInput(input.UserInputType, ButtonState.Released));
 			}
 		});
 
@@ -176,12 +174,21 @@
 					// 发送鼠标移动事件
 					mouseMotionWriter.send(new MouseMotion(delta.X, delta.Y));
 				}
+				// 只有当有实际移动时才累积
+				if (delta.X !== 0 || delta.Y !== 0) {
+					mouseMotion.accumulate(delta.X, delta.Y);
+					// 发送鼠标移动事件
+					mouseMotionWriter.send(new MouseMotion(delta.X, delta.Y));
+				}
 
 				// 更新鼠标位置
 				const position = input.Position;
 				const newPos = new Vector2(position.X, position.Y);
 				const oldPos = mousePosition.getPosition();
 				mousePosition.update(newPos);
+
+				// 发送光标移动事件
+				cursorMovedWriter.send(new CursorMoved(newPos, newPos.sub(oldPos)));
 
 				// 发送光标移动事件
 				cursorMovedWriter.send(new CursorMoved(newPos, newPos.sub(oldPos)));
@@ -194,6 +201,7 @@
 					// 发送鼠标滚轮事件
 					mouseWheelWriter.send(new MouseWheel(0, scrollDelta));
 				}
+				
 			}
 		});
 
