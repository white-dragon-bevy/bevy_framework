<<<<<<< HEAD
const exampleFolder: string = "leafwing-input-manager";
const exampleName: string = "simple";
=======
const exampleFolder: string = "state";
const exampleName: string = "computed_states";
>>>>>>> 3a3c7356

export function bootstrap() {
	// 然后运行原有的示例
	const folder = script.FindFirstChild(exampleFolder);
	assert(folder, "can't find exampleFolder :" + exampleFolder);
	const exampleScript = folder.FindFirstChild(exampleName) as ModuleScript;
	assert(exampleScript, "can't find exampleScript :" + exampleName);

	// eslint-disable-next-line @typescript-eslint/no-require-imports
	const exampleModule = require(exampleScript) as { runComputedStatesExample?: () => void };

	// Call the example function if it exists
	if (exampleModule.runComputedStatesExample) {
		exampleModule.runComputedStatesExample();
	} else {
		error(`Example module does not export runComputedStatesExample function`);
	}
}<|MERGE_RESOLUTION|>--- conflicted
+++ resolved
@@ -1,10 +1,5 @@
-<<<<<<< HEAD
 const exampleFolder: string = "leafwing-input-manager";
 const exampleName: string = "simple";
-=======
-const exampleFolder: string = "state";
-const exampleName: string = "computed_states";
->>>>>>> 3a3c7356
 
 export function bootstrap() {
 	// 然后运行原有的示例
